# Copyright 2023 DeepMind Technologies Limited
#
# Licensed under the Apache License, Version 2.0 (the "License");
# you may not use this file except in compliance with the License.
# You may obtain a copy of the License at
#
#     http://www.apache.org/licenses/LICENSE-2.0
#
# Unless required by applicable law or agreed to in writing, software
# distributed under the License is distributed on an "AS IS" BASIS,
# WITHOUT WARRANTIES OR CONDITIONS OF ANY KIND, either express or implied.
# See the License for the specific language governing permissions and
# limitations under the License.
# ==============================================================================

"""Python interface for the to interface with MuJoCo MPC agents."""

import atexit
import contextlib
import pathlib
import re
import socket
import subprocess
import tempfile
from typing import Any, Literal, Mapping, Optional, Sequence

import grpc
import mujoco
from mujoco_mpc import mjpc_parameters
import numpy as np
from numpy import typing as npt

# INTERNAL IMPORT
from mujoco_mpc.proto import agent_pb2
from mujoco_mpc.proto import agent_pb2_grpc


def find_free_port() -> int:
  """Find an available TCP port on the system.

    This function creates a temporary socket, binds it to an available port
    chosen by the operating system, and returns the chosen port number.

  Returns:
      int: An available TCP port number.
  """
  with socket.socket(family=socket.AF_INET6) as s:
    s.bind(("", 0))
    s.setsockopt(socket.SOL_SOCKET, socket.SO_REUSEADDR, 1)
    return s.getsockname()[1]


def parse_port(server_addr: str) -> int:
  """Parse a port from a string.

  Args:
    server_addr: server address

  Returns:
    int: the port
  """
  match = re.search(r":(\d+)", server_addr)
  if match is None:
    raise ValueError(f"Port not specified in server address: '{server_addr}'")
  return int(match.group(1))


class Agent(contextlib.AbstractContextManager):
  """`Agent` class to interface with MuJoCo MPC agents.

  Attributes:
    task_id:
    model:
    port:
    channel:
    stub:
    server_process:
    server_addr:
  """

  def __init__(
      self,
      task_id: str,
      model: Optional[mujoco.MjModel] = None,
      server_binary_path: Optional[str] = None,
      extra_flags: Sequence[str] = (),
      real_time_speed: float = 1.0,
      subprocess_kwargs: Optional[Mapping[str, Any]] = None,
      connect_to: Optional[str] = None,
      run_init: bool = True,
  ):
    self.task_id = task_id
    self.model = model
    self.port = (
        find_free_port() if connect_to is None else parse_port(connect_to)
    )

    if server_binary_path is None:
      binary_name = "agent_server"
      server_binary_path = pathlib.Path(__file__).parent / "mjpc" / binary_name

    self.server_process = None
    if connect_to is None:
      self.server_process = subprocess.Popen(
          [str(server_binary_path), f"--mjpc_port={self.port}"]
          + list(extra_flags),
          **(subprocess_kwargs or {}),
      )
      atexit.register(self.server_process.kill)

    self.server_addr = connect_to or f"localhost:{self.port}"
    credentials = grpc.local_channel_credentials(
        grpc.LocalConnectionType.LOCAL_TCP
    )
    self.channel = grpc.secure_channel(self.server_addr, credentials)
    grpc.channel_ready_future(self.channel).result(timeout=30)
    self.stub = agent_pb2_grpc.AgentStub(self.channel)

    if run_init:
      self.init(
          task_id,
          model,
          send_as="mjb",
          real_time_speed=real_time_speed,
      )

  def __exit__(self, exc_type, exc_value, traceback):
    self.close()

  def close(self):
    self.channel.close()

    if self.server_process is not None:
      self.server_process.kill()
      self.server_process.wait()

  def init(
      self,
      task_id: str,
      model: Optional[mujoco.MjModel] = None,
      send_as: Literal["mjb", "xml"] = "xml",
      real_time_speed: float = 1.0,
  ):
    """Initialize the agent for task `task_id`.

    Args:
      task_id: the identifier for the MuJoCo MPC task, for example "Cartpole" or
        "Humanoid Track".
      model: optional `MjModel` instance, which, if provided, will be used as
        the underlying model for planning. If not provided, the default MJPC
        task xml will be used.
      send_as: The serialization format for sending the model over gRPC. Either
        "mjb" or "xml".
      real_time_speed: ratio of running speed to wall clock, from 0 to 1. Only
        affects async (UI) binaries, and not ones where planning is
        synchronous.
    """

    def model_to_mjb(model: mujoco.MjModel) -> bytes:
      buffer_size = mujoco.mj_sizeModel(model)
      buffer = np.empty(shape=buffer_size, dtype=np.uint8)
      mujoco.mj_saveModel(model, None, buffer)
      return buffer.tobytes()

    def model_to_xml(model: mujoco.MjModel) -> str:
      tmp = tempfile.NamedTemporaryFile()
      mujoco.mj_saveLastXML(tmp.name, model)
      with pathlib.Path(tmp.name).open("rt") as f:
        xml_string = f.read()
      return xml_string

    if model is not None:
      if send_as == "mjb":
        model_message = agent_pb2.MjModel(mjb=model_to_mjb(model))
      else:
        model_message = agent_pb2.MjModel(xml=model_to_xml(model))
    else:
      model_message = None

    init_request = agent_pb2.InitRequest(
        task_id=task_id, model=model_message, real_time_speed=real_time_speed
    )
    self.stub.Init(init_request)

  def set_state(
      self,
      time: Optional[float] = None,
      qpos: Optional[npt.ArrayLike] = None,
      qvel: Optional[npt.ArrayLike] = None,
      act: Optional[npt.ArrayLike] = None,
      mocap_pos: Optional[npt.ArrayLike] = None,
      mocap_quat: Optional[npt.ArrayLike] = None,
      userdata: Optional[npt.ArrayLike] = None,
  ):
    """Set `Agent`'s MuJoCo `data` state.

    Args:
      time: `data.time`, i.e. the simulation time.
      qpos: `data.qpos`.
      qvel: `data.qvel`.
      act: `data.act`.
      mocap_pos: `data.mocap_pos`.
      mocap_quat: `data.mocap_quat`.
      userdata: `data.userdata`.
    """
    # if mocap_pos is an ndarray rather than a list, flatten it
    if hasattr(mocap_pos, "flatten"):
      mocap_pos = mocap_pos.flatten()
    if hasattr(mocap_quat, "flatten"):
      mocap_quat = mocap_quat.flatten()

    state = agent_pb2.State(
        time=time if time is not None else None,
        qpos=qpos if qpos is not None else [],
        qvel=qvel if qvel is not None else [],
        act=act if act is not None else [],
        mocap_pos=mocap_pos if mocap_pos is not None else [],
        mocap_quat=mocap_quat if mocap_quat is not None else [],
        userdata=userdata if userdata is not None else [],
    )

    set_state_request = agent_pb2.SetStateRequest(state=state)
    self.stub.SetState(set_state_request)

  def get_state(self) -> agent_pb2.State:
    return self.stub.GetState(agent_pb2.GetStateRequest()).state

  def get_action(
      self,
      time: Optional[float] = None,
      averaging_duration: float = 0,
      nominal_action: bool = False,
  ) -> np.ndarray:
    """Return latest `action` from the `Agent`'s planner.

    Args:
      time: `data.time`, i.e. the simulation time.
      averaging_duration: the duration over which actions should be averaged
        (e.g. the control timestep).
      nominal_action: if True, don't apply feedback terms in the policy

    Returns:
      action: `Agent`'s planner's latest action.
    """
    get_action_request = agent_pb2.GetActionRequest(
        time=time,
        averaging_duration=averaging_duration,
        nominal_action=nominal_action,
    )
    get_action_response = self.stub.GetAction(get_action_request)
    return np.array(get_action_response.action)

  def get_total_cost(self) -> float:
    terms = self.stub.GetCostValuesAndWeights(
        agent_pb2.GetCostValuesAndWeightsRequest()
    )
    total_cost = 0
    for _, value_weight in terms.values_weights.items():
      total_cost += value_weight.weight * value_weight.value
    return total_cost

  def get_cost_term_values(self) -> dict[str, float]:
    terms = self.stub.GetCostValuesAndWeights(
        agent_pb2.GetCostValuesAndWeightsRequest()
    )
    return {
        name: value_weight.value
        for name, value_weight in terms.values_weights.items()
    }

  def planner_step(self):
    """Send a planner request."""
    planner_step_request = agent_pb2.PlannerStepRequest()
    self.stub.PlannerStep(planner_step_request)

  def step(self):
    """Step the physics on the agent side."""
    self.stub.Step(agent_pb2.StepRequest())

  def reset(self):
    """Reset the `Agent`'s data, settings, planner, and states."""
    reset_request = agent_pb2.ResetRequest()
    self.stub.Reset(reset_request)

  def set_task_parameter(self, name: str, value: float):
    """Set the `Agent`'s task parameters.

    Args:
      name: the name to identify the parameter.
      value: value to to set the parameter to.
    """
    self.set_task_parameters({name: value})

  def set_task_parameters(self, parameters: dict[str, float | str]):
    """Sets the `Agent`'s task parameters.

    Args:
      parameters: a map from parameter name to value. string values will be
          treated as "selection" values, i.e. parameters with names that start
          with "residual_select_" in the XML.
    """
    request = agent_pb2.SetTaskParametersRequest()
    for name, value in parameters.items():
      if isinstance(value, str):
        request.parameters[name].selection = value
      else:
        request.parameters[name].numeric = value
    self.stub.SetTaskParameters(request)

  def get_task_parameters(self) -> dict[str, float | str]:
    """Returns the agent's task parameters."""
    response = self.stub.GetTaskParameters(agent_pb2.GetTaskParametersRequest())
    result = {}
    for name, value in response.parameters.items():
      if value.selection:
        result[name] = value.selection
      else:
        result[name] = value.numeric
    return result

  def set_cost_weights(
      self, weights: dict[str, float], reset_to_defaults: bool = False
  ):
    """Sets the agent's cost weights by name.

    Args:
      weights: a map for cost term name to weight value
      reset_to_defaults: if true, cost weights will be reset before applying the
        map
    """
    request = agent_pb2.SetCostWeightsRequest(
        cost_weights=weights, reset_to_defaults=reset_to_defaults
    )
    self.stub.SetCostWeights(request)

  def get_cost_weights(self) -> dict[str, float]:
    """Returns the agent's cost weights."""
    terms = self.stub.GetCostValuesAndWeights(
        agent_pb2.GetCostValuesAndWeightsRequest()
    )
    return {
        name: value_weight.weight
        for name, value_weight in terms.values_weights.items()
    }

  def get_mode(self) -> str:
    return self.stub.GetMode(agent_pb2.GetModeRequest()).mode

  def set_mode(self, mode: str):
    request = agent_pb2.SetModeRequest(mode=mode)
    self.stub.SetMode(request)

  def get_all_modes(self) -> Sequence[str]:
    return self.stub.GetAllModes(agent_pb2.GetAllModesRequest()).mode_names

  def set_parameters(self, parameters: mjpc_parameters.MjpcParameters):
    # TODO(nimrod): Add a single RPC that does this
    if parameters.mode is not None:
      self.set_mode(parameters.mode)
    if parameters.task_parameters:
      self.set_task_parameters(parameters.task_parameters)
    if parameters.cost_weights:
      self.set_cost_weights(parameters.cost_weights)

<<<<<<< HEAD
  def set_mocap(self, mocap_map: Mapping[str, mjpc_parameters.Pose]):
    request = agent_pb2.SetAnythingRequest()
    for key, value in mocap_map.items():
      if value.pos is not None:
        request.mocap[key].pos.extend(value.pos)
      if value.quat is not None:
        request.mocap[key].quat.extend(value.quat)
    self.stub.SetAnything(request)
=======
  def best_trajectory(self):
    request = agent_pb2.GetBestTrajectoryRequest()
    response = self.stub.GetBestTrajectory(request)
    return {
        "states": np.array(response.states).reshape(
            response.steps,
            self.model.nq + self.model.nv + self.model.na,
        ),
        "actions": np.array(response.actions).reshape(
            response.steps - 1, self.model.nu
        ),
        "times": np.array(response.times),
    }
>>>>>>> 6a56e33e
<|MERGE_RESOLUTION|>--- conflicted
+++ resolved
@@ -109,9 +109,7 @@
       atexit.register(self.server_process.kill)
 
     self.server_addr = connect_to or f"localhost:{self.port}"
-    credentials = grpc.local_channel_credentials(
-        grpc.LocalConnectionType.LOCAL_TCP
-    )
+    credentials = grpc.local_channel_credentials(grpc.LocalConnectionType.LOCAL_TCP)
     self.channel = grpc.secure_channel(self.server_addr, credentials)
     grpc.channel_ready_future(self.channel).result(timeout=30)
     self.stub = agent_pb2_grpc.AgentStub(self.channel)
@@ -362,7 +360,23 @@
     if parameters.cost_weights:
       self.set_cost_weights(parameters.cost_weights)
 
-<<<<<<< HEAD
+  def best_trajectory(self):
+    request = agent_pb2.GetBestTrajectoryRequest()
+    response = self.stub.GetBestTrajectory(request)
+    if self.model is None:
+      raise ValueError("model is None")
+    else:
+      return {
+          "states": np.array(response.states).reshape(
+              response.steps,
+              self.model.nq + self.model.nv + self.model.na,
+          ),
+          "actions": np.array(response.actions).reshape(
+              response.steps - 1, self.model.nu
+          ),
+          "times": np.array(response.times),
+      }
+
   def set_mocap(self, mocap_map: Mapping[str, mjpc_parameters.Pose]):
     request = agent_pb2.SetAnythingRequest()
     for key, value in mocap_map.items():
@@ -370,19 +384,4 @@
         request.mocap[key].pos.extend(value.pos)
       if value.quat is not None:
         request.mocap[key].quat.extend(value.quat)
-    self.stub.SetAnything(request)
-=======
-  def best_trajectory(self):
-    request = agent_pb2.GetBestTrajectoryRequest()
-    response = self.stub.GetBestTrajectory(request)
-    return {
-        "states": np.array(response.states).reshape(
-            response.steps,
-            self.model.nq + self.model.nv + self.model.na,
-        ),
-        "actions": np.array(response.actions).reshape(
-            response.steps - 1, self.model.nu
-        ),
-        "times": np.array(response.times),
-    }
->>>>>>> 6a56e33e
+    self.stub.SetAnything(request)