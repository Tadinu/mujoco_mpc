--- conflicted
+++ resolved
@@ -64,11 +64,7 @@
         ${{ matrix.cmake_args }}
     - name: Build MuJoCo MPC
       working-directory: build
-<<<<<<< HEAD
-      run: cmake --build . --config=Release ${{ matrix.cmake_build_args }} --target mjpc agent_test cost_derivatives_test linear_solve_test norm_test rollout_test threadpool_test trajectory_test utilities_test estimator_force_test estimator_optimize_test estimator_prior_test estimator_sensor_test estimator_trajectory_test estimator_utilities_test ${{ matrix.additional_targets }}
-=======
       run: cmake --build . --config=Release ${{ matrix.cmake_build_args }} --target mjpc agent_test cost_derivatives_test norm_test rollout_test threadpool_test trajectory_test utilities_test estimator_force_test estimator_optimize_test estimator_prior_test estimator_sensor_test estimator_shift_test estimator_trajectory_test estimator_utilities_test ${{ matrix.additional_targets }}
->>>>>>> 34df81b9
     - name: Test MuJoCo MPC
       working-directory: build
       run: ctest -C Release --output-on-failure .
