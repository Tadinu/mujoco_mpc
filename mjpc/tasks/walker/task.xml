<mujoco model="Walker Locomotion">
  <include file="../common.xml"/>
  <include file="walker.xml" />

  <size memory="100K"/>

  <custom>
    <numeric name="agent_planner" data="0" />
    <numeric name="agent_horizon" data="0.8" />
    <numeric name="agent_timestep" data="0.01" />
    <numeric name="sampling_spline_points" data="3" />
    <numeric name="sampling_exploration" data="0.5" />
    <numeric name="gradient_spline_points" data="5" />
    <numeric name="residual_Height Goal" data="1.2 0.5 1.2" />
    <numeric name="residual_Speed Goal" data="0 -5.0 5.0" />
  </custom>

  <sensor>
<<<<<<< HEAD
    <user name="Control" dim="6" user="0 1.0e-5 0.0 1.0" />
    <user name="Height" dim="1" user="0 10.0 0.0 10.0" />
    <user name="Rotation" dim="1" user="0 3.0 0.0 5.0" />
    <user name="Speed" dim="1" user="0 1.0 0.0 1.0" />
=======
    <user name="Control" needstage="acc" dim="6" user="0 0.1 0.0 1.0" />
    <user name="Height" needstage="acc" dim="1" user="0 10.0 0.0 10.0" />
    <user name="Rotation" needstage="acc" dim="1" user="0 3.0 0.0 5.0" />
    <user name="Speed" needstage="acc" dim="1" user="0 1.0 0.0 1.0" />
>>>>>>> 7326f21a
    <framepos      name="trace" objtype="site" objname="torso_site"/>
    <framepos      name="torso_position" objtype="xbody" objname="torso"/>
    <subtreecom    name="torso_subtreecom" body="torso"/>
    <subtreelinvel name="torso_subtreelinvel" body="torso"/>
    <framezaxis    name="torso_zaxis" objtype="xbody" objname="torso"/>
  </sensor>
</mujoco><|MERGE_RESOLUTION|>--- conflicted
+++ resolved
@@ -16,17 +16,10 @@
   </custom>
 
   <sensor>
-<<<<<<< HEAD
-    <user name="Control" dim="6" user="0 1.0e-5 0.0 1.0" />
+    <user name="Control" dim="6" user="0 0.1 0.0 1.0" />
     <user name="Height" dim="1" user="0 10.0 0.0 10.0" />
     <user name="Rotation" dim="1" user="0 3.0 0.0 5.0" />
     <user name="Speed" dim="1" user="0 1.0 0.0 1.0" />
-=======
-    <user name="Control" needstage="acc" dim="6" user="0 0.1 0.0 1.0" />
-    <user name="Height" needstage="acc" dim="1" user="0 10.0 0.0 10.0" />
-    <user name="Rotation" needstage="acc" dim="1" user="0 3.0 0.0 5.0" />
-    <user name="Speed" needstage="acc" dim="1" user="0 1.0 0.0 1.0" />
->>>>>>> 7326f21a
     <framepos      name="trace" objtype="site" objname="torso_site"/>
     <framepos      name="torso_position" objtype="xbody" objname="torso"/>
     <subtreecom    name="torso_subtreecom" body="torso"/>
