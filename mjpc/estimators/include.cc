--- conflicted
+++ resolved
@@ -28,16 +28,10 @@
   std::vector<std::unique_ptr<mjpc::Estimator>> estimators;
 
   // add estimators
-<<<<<<< HEAD
   estimators.emplace_back(new mjpc::GroundTruth()); // ground truth state
   estimators.emplace_back(new mjpc::Kalman());      // extended Kalman filter
   estimators.emplace_back(new mjpc::Unscented());   // unscented Kalman filter
-  estimators.emplace_back(new mjpc::Batch(1));      // batch filter
-=======
-  estimators.emplace_back(new mjpc::GroundTruth());  // ground truth state
-  estimators.emplace_back(new mjpc::Kalman());       // extended Kalman filter
-  estimators.emplace_back(new mjpc::Batch(1));       // recursive batch filter
->>>>>>> 704ba9e1
+  estimators.emplace_back(new mjpc::Batch(1));      // recursive batch filter
 
   return estimators;
 }
