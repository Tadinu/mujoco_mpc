--- conflicted
+++ resolved
@@ -16,13 +16,9 @@
 
 namespace mjpc {
 
-<<<<<<< HEAD
 const char kEstimatorNames[] =
     "Kalman\n"
     "Batch";
-=======
-const char kEstimatorNames[] = "Batch";
->>>>>>> 62f07a54
 
 // load all available estimators
 std::vector<std::unique_ptr<mjpc::Estimator>> LoadEstimators() {
@@ -30,12 +26,8 @@
   std::vector<std::unique_ptr<mjpc::Estimator>> estimators;
 
   // add estimators
-<<<<<<< HEAD
-  estimators.emplace_back(new mjpc::GroundTruth()); // ground truth state
-  estimators.emplace_back(new mjpc::Kalman());      // extended Kalman filter
-=======
-  estimators.emplace_back(new mjpc::Batch(1));  // filter mode
->>>>>>> 62f07a54
+  estimators.emplace_back(new mjpc::GroundTruth());  // ground truth state
+  estimators.emplace_back(new mjpc::Kalman());       // extended Kalman filter
 
   return estimators;
 }
