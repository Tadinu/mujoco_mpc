--- conflicted
+++ resolved
@@ -242,15 +242,12 @@
   return UniqueMjData(d, mj_deleteData);
 }
 
-<<<<<<< HEAD
-=======
 using UniqueMjModel = std::unique_ptr<mjModel, void (*)(mjModel*)>;
 
 inline UniqueMjModel MakeUniqueMjModel(mjModel* d) {
   return UniqueMjModel(d, mj_deleteModel);
 }
 
->>>>>>> 13f2aaa6
 // returns point in 2D convex hull that is nearest to query
 void NearestInHull(mjtNum res[2], const mjtNum query[2], const mjtNum* points,
                    const int* hull, int num_hull);
@@ -338,6 +335,9 @@
                                    const mjModel* model, double dt,
                                    const double* qpos1, const double* qpos2);
 
+// compute number of nonzeros in band matrix
+int BandMatrixNonZeros(int ntotal, int nband);
+
 }  // namespace mjpc
 
 #endif  // MJPC_UTILITIES_H_